#!/usr/bin/env python3

"""
This file is used to control a simulation of the AgileX Limos in Rastic to follow a series of Waypoints.
It uses the dynamic model found in nonlinModel.py to find the simulate the motion of the agent.
To use this, create a tracker object and pass the name of any limo,
then pass a numpy array containing the sequence of waypoints to the trackTrajectory function in the following format:
waypoints = np.array([[x1,x2],[y1,y2],[theta1,theta2],[v1,v2]])
for waypoints waypoint1 = np.array([[x1],[y1],[theta1],[v1]]), waypoint2 = np.array([[x2],[y2],[theta2],[v2]]),
For best results, try to ensure that trajectories were generated based on the Limo's dynamic model.
This code was adapted by Carter Berlind with significant changes.
Original code received from Sienna Chien, original authors not listed.

Description: Waypoint tracking for limos in Rastic
"""
import matplotlib.pyplot as plt
import numpy as np
import math
import time
import LIMO_LQR_sim
import LIMO_PID_sim
from nonLinModel import *


class Tracker:
    def __init__(
            self,
            limo_name: str
    ) -> None:
        """
        Tracker object used to follow a sequence of waypoints in a trajectory.
        Using this sends all the infrastructure necessary to receive pose
        information form the motion capture and send controls to the robot to track a trajectory

        :param limo_name: ROS node and topic name for the Limo you are using.
            This should match the name on the motion capture software.
            -> str
        """

        # Frequency at which commands are sent to limo in Hz
        self.transmissionRate = 10
        self.dt = 1/self.transmissionRate
        # self.rate = rospy.Rate(self.transmissionRate)

        # Define agent state
        self.x = np.array([
            [0.],
            [0.],
            [0.],
            [0.]
        ])

        # Create PID controller object

        self.pid = LIMO_PID_sim.PID(dt=self.dt)
        self.theta_dot = 0

    def trackTrajectoryLQR(
            self,
            trajectory: np.ndarray,
            stab_time: int = 27,
            relin_steps: int = 1
    ) -> None:
        """
        This function receives a trajectory of states and, using the motion capture
        to localize, sends control commands to the limo to track the trajectory.
        Controls are found using a linear quadratic regulator.

        :param trajectory: array of N waypoints that you want the robot to follow
            -> 4xN NumPy array
        :param stab_time: approximate number of time steps it takes to rach each point
            -> int
        :param relin_steps: number of time steps between each relinearization
            -> int
        """

        # this stores the actual point trajectory of the robot for plotting/visualization purposes
        plot_x = []
        plot_y = []

        # visualize what you want to track
        plt.plot(trajectory[0], trajectory[1], '-g')

        # iterate through sequence of waypoints
        for i in range(0, trajectory.shape[1], 4):
            # isolate current waypoint
            xd = trajectory[:, i]

            # Approach the next waypoint for stab_time time steps
            for count in range(stab_time, 1, -1):
                # Relinearize and find new gain matrix if relin_steps time steps have passed
                if count % relin_steps == 0:
                    [self.A, self.B] = self.lqr.getAB(self.x[2, 0])
                    [self.A2, self.B2] = self.lqr.getAB(self.x_simp[2, 0])
                    K = self.lqr.getK(count, self.A, self.B)
                    K2 = self.lqr.getK(count, self.A2, self.B2)

                # Find the optimal control
                # The control is the change in angular and linear velocities repectively
                u1 = self.lqr.getControl(self.x, xd, K)

                # Find change in steering steering angle based on desire
                ang = math.atan2((u1[0, 0])*self.lqr.L/2, u1[1, 0])

                # Update speed and steering angle
                self.speed = u1[1, 0]

                # Ensure that inputs are within acceptable range
                # This is an added redundancy to ensure the viability of control inputs
                self.steering_angle = 0.7*np.clip(ang, -1., 1.)
                self.speed = np.clip(self.speed, -1., 1.)

                # Use the nonlinear model to find where the robot will go based on these controls
                self.x = nonlinearModelStep(self.x, np.array(
                    [[self.steering_angle], [self.speed]]), self.dt)

                # Update the plot of the the agent's movement
                plot_x.append(self.x[0, 0])
                plot_y.append(self.x[1, 0])
                plt.plot(plot_x, plot_y, '-r')
                plt.draw()
                plt.pause(0.1)
        # Display final trajectory
        plt.ioff()
        plt.plot(plot_x, plot_y, '-r')
        plt.plot(trajectory[0], trajectory[1], '-g')
        plt.show()

    def trackTrajectoryPID(
            self,
            trajectory: np.ndarray,
            ex=None,
            stab_time: int = 1000,  # varies
            relin_steps: int = 1,
            fig=None,
            ax=None,

    ) -> None:
        """
        This function receives a trajectory of states and, using the motion capture
        to localize, sends control commands to the limo to track the trajectory.
        Controls are found using a PID.

        :param trajectory: array of N waypoints that you want the robot to follow
            -> 4xN NumPy array
        :param stab_time: approximate number of time steps it takes to rach each point
            -> int
        :param relin_steps: number of time steps between each relinearization
            -> int
        """
        plot_x = []
        plot_y = []

        # if plotting on an existing figure, you don't need to re-plot the trajectory
        if fig is not None:
            fig = plt.figure(1)
        else:
            wl, = plt.plot(trajectory[0, :],
                           trajectory[1, :], '-g', marker='*')

        # iterate through sequence of waypoints
        for i in range(trajectory.shape[1]):
            # isolate current waypoint
            xd = trajectory[:, i:i+1]
            # find the initial error values for the PID
            # explanations of the error found in the LIMO_PID_sim.py file
            unit_theta = np.array([
                [math.cos(self.x[2, 0])],
                [math.sin(self.x[2, 0])]
            ])
            ref = xd[:2]-self.x[:2]
            e_steer_prev = np.cross(unit_theta.T, ref.T)[0]
            e_steer_int = 0
            e_vel_prev = np.dot(unit_theta.T, ref)[0, 0]
            e_vel_int = 0

            # Approach the next waypoint for stab_time time steps
            for count in range(stab_time, 1, -1):

                # Find find the controls from the PID
                u_steer, e_steer_prev, e_steer_int = self.pid.steerControl(
                    self.x, xd, e_steer_prev, e_steer_int)
                u_vel, e_vel_prev, e_vel_int = self.pid.speedControl(
                    self.x, xd, e_vel_prev, e_vel_int)

                # Apply the controls to the nonlinear model
                # self.x = nonlinearModelStep(
                # self.x, np.array([[u_steer], [u_vel]]), self.dt)
                self.x = unicycleModelStep(
                    self.x, np.array([[u_steer], [u_vel]]), self.dt)

                # Plot the agents position
                # if using the original plot from the hytoperm output,scale the plot
                # This is the case if a figure is passed
                if fig is not None:
                    plot_x.append((self.x[0, 0]+2.5)/5.)
                    plot_y.append((self.x[1, 0]+2.5)/5.)
                else:
<<<<<<< HEAD
                    plot_x.append(self.x[0, 0])
                    plot_y.append(self.x[1, 0])
                tl, = plt.plot(plot_x, plot_y, '-r', marker='*')

                if count == stab_time:
                    plt.legend([wl, tl], ['waypoints', 'trajectory'])
=======
                    plot_x.append(self.x[0,0])
                    plot_y.append(self.x[1,0])
                tl, = plt.plot(plot_x,plot_y,'-r', marker='*')
                
                if count == stab_time and fig is None:
                    plt.legend([wl,tl],['waypoints','trajectory'])
>>>>>>> d4bbec39

                plt.draw()
                plt.pause(0.1)
                print(count)

                # TODO(Justen):
                # 1) Compute distance to waypoint
                # 2) If distance small, then break. Otherwise continue

                # np is numpy class, linalg is method in numpy (np) class, xd is waypoints value - self.x coordinate value = distance
                dist = np.linalg.norm(xd[0:2, 0] - self.x[0:2, 0])
                if dist < 0.5:
                    break

        # plot final trajectory
        plt.plot(plot_x, plot_y, '-r')
        plt.plot(trajectory[0, :], trajectory[1, :], '-g')
        plt.ioff()
        plt.show()


def genCircleWaypoints(radius, num_waypoints, center: tuple):
    # Access first/second value in the "center" tuple variable
    center_x, center_y = center[0], center[1]

    # Generate angles for waypoints evenly spaced around the circle
    # array of all angles values around circle
    angles = np.linspace(0, 2 * np.pi, num_waypoints, endpoint=False)

    # Calculate x and y coordinates of waypoints
    # array of x coordinate values
    x_points = center_x + radius * np.cos(angles)
    # array of y coordinate values
    y_points = center_y + radius * np.sin(angles)

    waypoints = []  # list (can contain any object types)
    for x, y in zip(x_points, y_points):
        waypoint = np.array([
            [x],              # x position of second waypoint
            [y],              # y position of second waypoint
            [0],          # heading angle of second waypoint(?)
            [0]                 # angular velocity of second waypoint(?)
        ])
        waypoints.append(waypoint)  # inputs all the waypoints into a list
    return np.hstack(waypoints)

# ***TASK*** function to generate random waypoints, manually input #of waypoints


def genRandomWaypoints(num_Waypoints):
    x_points = np.random.uniform(0, 10, size=num_Waypoints)
    y_points = np.random.uniform(0, 10, size=num_Waypoints)

    waypoints = []  # list (can contain any object types)
    for x, y in zip(x_points, y_points):
        waypoint = np.array([
            [x],              # x position of second waypoint
            [y],              # y position of second waypoint
            [0],          # heading angle of second waypoint(?)
            [0]                 # angular velocity of second waypoint(?)
        ])
        waypoints.append(waypoint)  # inputs all the waypoints into a list\
    return np.hstack(waypoints)


if __name__ == '__main__':
    """
    Example of how to use trajectory tracking
    If this file is run on its own, this is the code that will run
    """

    # Create a Tracker object

    tracker = Tracker("limo770")

    # Define waypoints, ideally your planning algorithm will output waypoints

    # waypoint1 = np.array([
    #     [.5],               # x position of first waypoint
    #     [1],                # y position of first waypoint
    #     [np.pi/4],          # heading angle of first waypoint(?)
    #     [0]                 # angular velocity of first waypoint(?)
    # ])
    # waypoint2 = np.array([
    #     [1.0],              # x position of second waypoint
    #     [2.0],              # y position of second waypoint
    #     [np.pi/2],          # heading angle of second waypoint(?)
    #     [0]                 # angular velocity of second waypoint(?)
    # ])

    # Call the tracker to follow waypoints
    # waypoints = genCircleWaypoints(10, 25, (0, 0))
    waypoints = genRandomWaypoints(10)
    tracker.trackTrajectoryPID(waypoints)<|MERGE_RESOLUTION|>--- conflicted
+++ resolved
@@ -196,21 +196,12 @@
                     plot_x.append((self.x[0, 0]+2.5)/5.)
                     plot_y.append((self.x[1, 0]+2.5)/5.)
                 else:
-<<<<<<< HEAD
                     plot_x.append(self.x[0, 0])
                     plot_y.append(self.x[1, 0])
                 tl, = plt.plot(plot_x, plot_y, '-r', marker='*')
 
-                if count == stab_time:
+                if count == stab_time and fig is None:
                     plt.legend([wl, tl], ['waypoints', 'trajectory'])
-=======
-                    plot_x.append(self.x[0,0])
-                    plot_y.append(self.x[1,0])
-                tl, = plt.plot(plot_x,plot_y,'-r', marker='*')
-                
-                if count == stab_time and fig is None:
-                    plt.legend([wl,tl],['waypoints','trajectory'])
->>>>>>> d4bbec39
 
                 plt.draw()
                 plt.pause(0.1)
